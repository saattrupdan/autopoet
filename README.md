--- conflicted
+++ resolved
@@ -23,15 +23,6 @@
 
 1. Embed the characters into 64-dimensional vectors
 2. Process the characters through three bidirectional GRU layers, each having 2x128 = 256 hidden units
-<<<<<<< HEAD
-3. Process the GRU outputs through a time-distributed dense layer with 256 hidden units followed by a ReLU activation 
-4. Finally project the outputs from the dense layers down to a single dimension across time, outputting a sequence of real numbers between 0 and 1, of the same length as we started with
-5. To get the syllable count, we sum up an aggregated version of the probabilities
-
-To get a more detailed view of the model's architecture see `syllablecounter.py`, and check out `core.py` for an idea of how the model is trained.
-
-This model currently achieves a 96.54% validation accuracy.
-=======
 3. Process the GRU outputs through a time-distributed dense layers with 256 hidden units followed by a ReLU activation
 4. Finally project the outputs from the dense layer down to a single dimension across time, outputting a sequence of real numbers between 0 and 1, of the same length as we started with
 5. To get the syllable count, we sum up the probabilities and round to nearest integer
@@ -39,6 +30,5 @@
 To get a more detailed view of the model's architecture see `syllablecounter.py`, and check out `core.py` for an idea of how the model is trained.
 
 This model currently achieves a 96.89% validation accuracy.
->>>>>>> a80498dd
 
 The reason why we sum up (aggregates of) the *probabilities* in point (5), rather than firstly rounding the probabilities, is to deal with the situation where the model is unsure whether two consecutive characters begin a new syllable. These will have probabilities ~50% and so will constitute a single syllable rather than two. 